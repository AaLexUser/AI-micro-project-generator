from .task_inference import (
    DefineTopicsInference,
<<<<<<< HEAD
=======
    FeedbackInference,
>>>>>>> 015dc67b
    ProjectGenerationInference,
    TaskInference,
)

__all__ = ["ProjectGenerationInference", "TaskInference", "DefineTopicsInference", "FeedbackInference"]<|MERGE_RESOLUTION|>--- conflicted
+++ resolved
@@ -1,9 +1,6 @@
 from .task_inference import (
     DefineTopicsInference,
-<<<<<<< HEAD
-=======
     FeedbackInference,
->>>>>>> 015dc67b
     ProjectGenerationInference,
     TaskInference,
 )
