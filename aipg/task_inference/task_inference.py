import logging
from typing import Any, Dict, Generic, List, Optional, TypeVar

from aipg.exceptions import OutputParserException
from aipg.llm import LLMClient
from aipg.prompting.prompt_generator import (
    DefineTopicsPromptGenerator,
    FeedbackPromptGenerator,
    ProjectGenerationPromptGenerator,
    PromptGenerator,
)
from aipg.state import FeedbackAgentState, ProjectAgentState, Topic2Project
from pydantic import BaseModel

StateT = TypeVar("StateT", bound=BaseModel)

logger = logging.getLogger(__name__)


class TaskInference(Generic[StateT]):
    def __init__(self, llm: LLMClient, *args, **kwargs):
        super().__init__(*args, **kwargs)
        self.llm: LLMClient = llm
        self.fallback_value: Optional[str] = None
        self.ignored_value: List[str] = []

    def initialize_task(self, state: StateT):
        self.prompt_generator: Optional[PromptGenerator] = None
        self.valid_values = None

    def log_value(self, key: str, value: Any, max_width: int = 1600) -> None:
        """Logs a key-value pair with formatted output"""
        if value is None:
            logger.warning("Failed to identify %s; setting to None.", key)
            return

        prefix = key
        value_str = str(value).replace("\n", "\\n")
        if len(prefix) + len(value_str) > max_width:
            value_str = value_str[: max_width - len(prefix) - 3] + "..."

        bold_start = "\033[1m"
        bold_end = "\033[0m"

        logger.info(f"{bold_start}{prefix}{bold_end}: {value_str}")

    def transform(self, state: StateT) -> StateT:
        self.initialize_task(state)
        parser_output = self._chat_and_parse_prompt_output()
        for k, v in parser_output.items():
            if v in self.ignored_value:
                v = None
            self.log_value(k, v)
            setattr(state, k, self.post_process(state=state, value=v))
        return state

    def post_process(self, state, value):
        return value

    def _chat_and_parse_prompt_output(self) -> Dict[str, Optional[str]]:
        try:
            assert self.prompt_generator is not None, (
                "prompt_generator is not initialized"
            )
            chat_prompt = self.prompt_generator.generate_chat_prompt()
            logger.debug(f"LLM chat_prompt:\n{chat_prompt}")
            output = self.llm.query(chat_prompt)
            logger.debug(f"LLM output:\n{output}")
            parsed_output = self.prompt_generator.parser(
                output,
                valid_values=self.valid_values,
                fallback_value=self.fallback_value,
            )
            return parsed_output
        except OutputParserException as e:
            logger.error(f"Failed to parse output: {e}")
            raise e
<<<<<<< HEAD

=======
>>>>>>> 015dc67b


class DefineTopicsInference(TaskInference[ProjectAgentState]):
    def initialize_task(self, state: ProjectAgentState):
        super().initialize_task(state)

<<<<<<< HEAD
    def transform(self, state: AgentState) -> AgentState:
=======
    def transform(self, state: ProjectAgentState) -> ProjectAgentState:
>>>>>>> 015dc67b
        self.initialize_task(state)
        comments = state.comments
        self.prompt_generator = DefineTopicsPromptGenerator(comments=comments)
        chat_prompt = self.prompt_generator.generate_chat_prompt()
        last_exception: OutputParserException | None = None
        for attempt in range(1, 4):
            response = self.llm.query(chat_prompt)
            try:
                topics = self.prompt_generator.parser(response)
                break
            except OutputParserException as e:
                last_exception = e
                chat_prompt.extend(
                    [
                        {"role": "assistant", "content": response or ""},
                        {"role": "user", "content": str(e)},
                    ]
                )
                logger.warning(
                    f"Define topics parse failed on attempt {attempt}/3; adding error to context and retrying: {e}"
                )
        else:
            logger.error(
                f"Failed to parse define topics after 3 attempts: {last_exception}"
            )
            raise (
                last_exception
                if last_exception
                else OutputParserException(
                    "Define topics parsing failed with no additional context"
                )
            )
        for topic in topics:
            state.topic2project.append(Topic2Project(topic=topic))

        return state


class ProjectGenerationInference(TaskInference[ProjectAgentState]):
    def initialize_task(self, state: ProjectAgentState):
        super().initialize_task(state)

<<<<<<< HEAD
    def transform(self, state: AgentState) -> AgentState:
=======
    def transform(self, state: ProjectAgentState) -> ProjectAgentState:
>>>>>>> 015dc67b
        self.initialize_task(state)
        topic2project = state.topic2project
        for item in state.topic2project:
            if item.project is None:
                self.prompt_generator = ProjectGenerationPromptGenerator(
                    topic=item.topic
                )
                chat_prompt = self.prompt_generator.generate_chat_prompt()
                last_exception: OutputParserException | None = None
                for attempt in range(1, 4):
                    response = self.llm.query(chat_prompt)
                    try:
                        item.project = self.prompt_generator.parser(response)
                        break
                    except OutputParserException as e:
                        last_exception = e
<<<<<<< HEAD
                        chat_prompt.extend(
                            [
                                {"role": "assistant", "content": response or ""},
                                {"role": "user", "content": str(e)},
=======
                        error_feedback = (
                            f"Ошибка парсинга: {e}\n\n"
                            "ВАЖНО: Ответь ТОЛЬКО чистым markdown без дополнительных объяснений или комментариев. "
                            "Начни сразу с заголовка '# Микропроект для углубления темы: ...' "
                            "Не добавляй никакого текста до или после markdown контента."
                        )
                        chat_prompt.extend(
                            [
                                {"role": "assistant", "content": response or ""},
                                {"role": "user", "content": error_feedback},
>>>>>>> 015dc67b
                            ]
                        )
                        logger.warning(
                            f"Project parse failed on attempt {attempt}/3; adding error to context and retrying: {e}"
                        )
                else:
                    logger.error(
                        f"Failed to parse project after 3 attempts: {last_exception}"
                    )
                    raise (
                        last_exception
                        if last_exception
                        else OutputParserException(
                            "Project parsing failed with no additional context"
                        )
                    )
        state.topic2project = topic2project
        return state


class FeedbackInference(TaskInference[FeedbackAgentState]):
    def initialize_task(self, state: FeedbackAgentState):
        super().initialize_task(state)

    def transform(self, state: FeedbackAgentState) -> FeedbackAgentState:
        self.initialize_task(state)
        self.prompt_generator = FeedbackPromptGenerator(
            user_solution=state.user_solution,
            project_goal=state.project.goal,
            project_description=state.project.description,
            project_input=state.project.input_data,
            project_output=state.project.expected_output,
        )
        chat_prompt = self.prompt_generator.generate_chat_prompt()
        response = self.llm.query(chat_prompt)
        feedback = self.prompt_generator.parser(response)
        state.feedback = feedback
        return state<|MERGE_RESOLUTION|>--- conflicted
+++ resolved
@@ -75,21 +75,13 @@
         except OutputParserException as e:
             logger.error(f"Failed to parse output: {e}")
             raise e
-<<<<<<< HEAD
-
-=======
->>>>>>> 015dc67b
 
 
 class DefineTopicsInference(TaskInference[ProjectAgentState]):
     def initialize_task(self, state: ProjectAgentState):
         super().initialize_task(state)
 
-<<<<<<< HEAD
-    def transform(self, state: AgentState) -> AgentState:
-=======
     def transform(self, state: ProjectAgentState) -> ProjectAgentState:
->>>>>>> 015dc67b
         self.initialize_task(state)
         comments = state.comments
         self.prompt_generator = DefineTopicsPromptGenerator(comments=comments)
@@ -132,11 +124,7 @@
     def initialize_task(self, state: ProjectAgentState):
         super().initialize_task(state)
 
-<<<<<<< HEAD
-    def transform(self, state: AgentState) -> AgentState:
-=======
     def transform(self, state: ProjectAgentState) -> ProjectAgentState:
->>>>>>> 015dc67b
         self.initialize_task(state)
         topic2project = state.topic2project
         for item in state.topic2project:
@@ -153,12 +141,6 @@
                         break
                     except OutputParserException as e:
                         last_exception = e
-<<<<<<< HEAD
-                        chat_prompt.extend(
-                            [
-                                {"role": "assistant", "content": response or ""},
-                                {"role": "user", "content": str(e)},
-=======
                         error_feedback = (
                             f"Ошибка парсинга: {e}\n\n"
                             "ВАЖНО: Ответь ТОЛЬКО чистым markdown без дополнительных объяснений или комментариев. "
@@ -169,7 +151,6 @@
                             [
                                 {"role": "assistant", "content": response or ""},
                                 {"role": "user", "content": error_feedback},
->>>>>>> 015dc67b
                             ]
                         )
                         logger.warning(
