[project]
name = "ai-micro-project-generator"
version = "0.1.0"
description = "Add your description here"
readme = "README.md"
requires-python = ">=3.12"
dependencies = [
<<<<<<< HEAD
    "google-genai>=1.34.0",
=======
    "fastapi>=0.116.1",
>>>>>>> 015dc67b
    "json-repair>=0.50.0",
    "langfuse==2.59.7",
    "litellm[caching]>=1.76.2",
    "no-implicit-optional>=1.4",
    "omegaconf>=2.3.0",
    "pydantic>=2.11.7",
    "python-dotenv>=1.1.1",
    "pyyaml>=6.0.2",
    "rich>=14.1.0",
    "tenacity>=9.1.2",
    "tiktoken>=0.11.0",
    "typer>=0.17.3",
    "uvicorn>=0.35.0",
]

[build-system]
requires = ["hatchling"]
build-backend = "hatchling.build"

[project.scripts]
aipg = "aipg:main"
api = "aipg.api:main"

[dependency-groups]
dev = [
    "mypy>=1.17.1",
    "pytest>=8.4.2",
    "pytest-asyncio>=1.1.0",
    "ruff>=0.12.12",
    "types-pyyaml>=6.0.12.20250822",
]

[tool.hatch.build.targets.wheel]
packages = ["aipg"]

[tool.hatch.build.targets.sdist]
include = ["aipg", "README.md", "pyproject.toml"]

[tool.pytest.ini_options]
testpaths = ["tests"]
python_files = ["test_*.py", "*_test.py"]
python_classes = ["Test*"]
python_functions = ["test_*"]
addopts = "-v --tb=short"
asyncio_mode = "auto"
asyncio_default_fixture_loop_scope = "function"
markers = [
    "unit: marks tests as unit tests",
    "integration: marks tests as integration tests",
]<|MERGE_RESOLUTION|>--- conflicted
+++ resolved
@@ -5,11 +5,8 @@
 readme = "README.md"
 requires-python = ">=3.12"
 dependencies = [
-<<<<<<< HEAD
     "google-genai>=1.34.0",
-=======
     "fastapi>=0.116.1",
->>>>>>> 015dc67b
     "json-repair>=0.50.0",
     "langfuse==2.59.7",
     "litellm[caching]>=1.76.2",
